--- conflicted
+++ resolved
@@ -1,11 +1,7 @@
 # Realtime Update in Angular2
 
-<<<<<<< HEAD
 Many a times we encounter a situation when we need to update our view **real time**. By **real time** I mean that as soon as a component changes the value of a particular variable,
-it should get updated at all other components which are using that variable.
-=======
-Many a times we encounter a situation where we need to update our view **real time**. By **real time** I mean that as soon as a component changes the value of a particular variable, all other components should get the updated value.
->>>>>>> 43c7e44f
+all other components should get the updated value.
 
 Let's get deeper into it by the simple example. In of my earlier [blogs](https://namitamalik.github.io/) on [**Services in Angular2**](https://namitamalik.github.io/Services-in-Angular2/), we had taken an example of a cinema ticket booking scenario where we had:
 
@@ -14,13 +10,8 @@
 3. `WindowComponent` - Component accessed to make booking through cinema window.
 4. `BookingService` - A service accessed by both `WindowComponent` and `BookShowComponent` to get the number of tickets available.
 
-<<<<<<< HEAD
-Above components were then joined together to make a simple `app` where a user was able to book movie ticket and after each booking, the available ticket count would get updated.
-But, this small `app` had a serious flaw - even though, after each booking, number of tickets available were getting updated, but one component would not know that the other component has updated the ticket till a booking request was made.
-=======
 Above components were then joined together to make a simple `app`. Using this app a user was able to book movie ticket and after each booking, the available ticket count would get updated.
 But, this small `app` had a serious flaw - one component would not know that the other component has updated the ticket till a booking request was made.
->>>>>>> 43c7e44f
 
 See below:
 
